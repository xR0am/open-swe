--- conflicted
+++ resolved
@@ -247,12 +247,7 @@
     const baseUrl = getProviderBaseUrl(provider, graphConfig);
 
     const modelOptions: InitChatModelArgs = {
-<<<<<<< HEAD
       modelProvider: langchainProvider,
-      temperature: thinkingModel ? undefined : temperature,
-=======
-      modelProvider: provider,
->>>>>>> 39a8ee67
       max_retries: MAX_RETRIES,
       ...(apiKey ? { apiKey } : {}),
       ...(baseUrl && langchainProvider === "openai" ? { baseUrl } : {}),
